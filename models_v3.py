--- conflicted
+++ resolved
@@ -752,7 +752,6 @@
     model = GraphPropagationTransformer(patch_size=14, embed_dim=1024, depth=24,
                                         num_heads=16, mlp_ratio=4, global_pool='avg',
                                         norm_layer=partial(nn.LayerNorm, eps=1e-6), **kwargs)
-<<<<<<< HEAD
     return model
 
 
@@ -820,7 +819,4 @@
 5. 没有CLS token的： RPN, GAP, EVA
 
 
-"""
-=======
-    return model
->>>>>>> a7add235
+"""